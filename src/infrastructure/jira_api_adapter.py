"""Adapter for Jira API data source to comply with DataSource interface"""

import logging
from pathlib import Path
from typing import Any, Dict, List, Optional, Tuple

from ..domain.data_sources import DataSource, DataSourceInfo, DataSourceType
from ..domain.entities import Issue, Sprint
from ..domain.exceptions import ValidationError
from ..domain.value_objects import FieldMapping
from .config import JiraConfig
from .jira_api_data_source import JiraApiDataSource

logger = logging.getLogger(__name__)


class JiraApiDataSourceAdapter(DataSource):
    """Adapter for JiraApiDataSource to implement DataSource interface"""

    def __init__(self, field_mapping: Optional[FieldMapping] = None):
        # Field mapping is handled internally by the API
        self.field_mapping = field_mapping or self._get_default_field_mapping()
        self._api_source: Optional[JiraApiDataSource] = None

    def parse_file(self, file_path: Path) -> Tuple[List[Issue], List[Sprint]]:
        """
        Parse "file" path which is actually a special URL for API access.

        Expected format: jira-api:// or jira-api://project-key
        """
        path_str = str(file_path)

        # Initialize API source if needed
        if not self._api_source:
            try:
                config = JiraConfig.from_env()

                # Override project key if specified in path
                if path_str.startswith("jira-api://") and len(path_str) > 11:
                    project_key = path_str[11:]
                    if project_key:
                        config.project_key = project_key
                        logger.info(f"Using project key from URL: {project_key}")

                self._api_source = JiraApiDataSource(config)
            except Exception as e:
                raise ValidationError(f"Failed to initialize Jira API: {e}")

        # Fetch data from API
        return self._api_source.parse()

    def detect_format(self, file_path: Path) -> bool:
        """Detect if this is a Jira API "path" """
        path_str = str(file_path)
        # Handle both with and without // (Path strips it)
        return path_str.startswith("jira-api:") or path_str.startswith("jira-api://")

    def get_info(self) -> DataSourceInfo:
        """Get information about this data source"""
        return DataSourceInfo(
            source_type=DataSourceType.JIRA_API,
            name="Jira API",
            description="Direct connection to Jira via REST API",
            file_extensions=["jira-api://"],
            default_field_mapping=self._get_default_field_mapping(),
        )

    def analyze_structure(self, file_path: Path) -> Dict[str, Any]:
        """Analyze the Jira instance structure"""
        try:
            # Initialize API source
            if not self._api_source:
                config = JiraConfig.from_env()
                self._api_source = JiraApiDataSource(config)

            # Test connection
            connected = self._api_source.test_connection()

            # Get projects
            projects = self._api_source.get_projects() if connected else []

            # Get current project info
            project_info = self._api_source.get_project_info() if connected else None

            # Get field information
            field_info = {}
            if connected and hasattr(self._api_source, "_field_map"):
                self._api_source._initialize_field_mapping()
                field_info = {
                    "total_fields": len(self._api_source._field_map or {}),
                    "custom_fields": self._api_source._custom_field_map or {},
                }

            # Get JQL queries
<<<<<<< HEAD
            jql_query = self._api_source.get_jql_query() if self._api_source and connected else None
            jql_queries = self._api_source.get_jql_queries() if self._api_source and connected else {}
=======
            jql_query = (
                self._api_source.get_jql_query()
                if self._api_source and connected
                else None
            )
            jql_queries = (
                self._api_source.get_jql_queries()
                if self._api_source and connected
                else {}
            )
>>>>>>> e4113a19

            return {
                "format": "Jira API",
                "connected": connected,
                "url": self._api_source.config.url
                if self._api_source
                else "Not configured",
                "is_cloud": self._api_source.is_cloud if self._api_source else None,
                "project_info": project_info,
                "projects": projects[:10],  # First 10 projects
                "project_count": len(projects),
                "field_info": field_info,
                "configuration": {
                    "has_project_filter": bool(self._api_source.config.project_key)
                    if self._api_source
                    else False,
                    "has_jql_filter": bool(self._api_source.config.jql_filter)
                    if self._api_source
                    else False,
                },
                "jql_query": jql_query,
                "jql_queries": jql_queries,
            }

        except Exception as e:
            logger.error(f"Error analyzing Jira API structure: {e}")
            return {
                "format": "Jira API",
                "error": str(e),
                "connected": False,
            }

    def _get_default_field_mapping(self) -> FieldMapping:
        """Get default field mapping for Jira API"""
        # These are handled internally by the API
        return FieldMapping(
            key_field="key",
            summary_field="summary",
            issue_type_field="issuetype",
            status_field="status",
            created_field="created",
            updated_field="updated",
            resolved_field="resolutiondate",
            story_points_field="customfield_story_points",
            sprint_field="customfield_sprint",
            assignee_field="assignee",
            reporter_field="reporter",
            labels_field="labels",
        )<|MERGE_RESOLUTION|>--- conflicted
+++ resolved
@@ -92,10 +92,6 @@
                 }
 
             # Get JQL queries
-<<<<<<< HEAD
-            jql_query = self._api_source.get_jql_query() if self._api_source and connected else None
-            jql_queries = self._api_source.get_jql_queries() if self._api_source and connected else {}
-=======
             jql_query = (
                 self._api_source.get_jql_query()
                 if self._api_source and connected
@@ -106,7 +102,6 @@
                 if self._api_source and connected
                 else {}
             )
->>>>>>> e4113a19
 
             return {
                 "format": "Jira API",
