--- conflicted
+++ resolved
@@ -203,11 +203,6 @@
     type=click.Choice(["monte_carlo"]),
     default="monte_carlo",
     help="Forecasting model to use (default: monte_carlo)",
-)
-@click.option(
-    "--exclude-process-health",
-    is_flag=True,
-    help="Exclude process health section from the report",
 )
 @click.option(
     "--exclude-process-health",
@@ -272,10 +267,6 @@
     outlier_std_devs: float,
     min_velocity: float,
     model: str,
-<<<<<<< HEAD
-    include_process_health: bool,
-=======
->>>>>>> e4113a19
     exclude_process_health: bool,
     wip_limit: tuple,
     velocity_change: tuple,
@@ -849,12 +840,7 @@
 
         process_health_metrics = None
         # Analyze process health unless explicitly excluded
-<<<<<<< HEAD
-        # The --include-process-health flag is now deprecated but kept for compatibility
-        if not exclude_process_health:  # Analyze unless excluded
-=======
         if not exclude_process_health:
->>>>>>> e4113a19
             console.print("\n[yellow]Analyzing process health metrics...[/yellow]")
 
             # Check if we have the required data for process health
@@ -1153,24 +1139,6 @@
             )
         else:
             # Generate single report
-<<<<<<< HEAD
-            report_path = report_generator.generate(
-                simulation_results=results,
-                velocity_metrics=velocity_metrics,
-                historical_data=historical_data,
-                remaining_work=remaining_work,
-                config=config,
-                output_path=output_path,
-                project_name=project_name,
-                model_info=model_info,
-                story_size_breakdown=story_size_breakdown,
-                process_health_metrics=process_health_metrics,
-                reporting_capabilities=reporting_capabilities,
-                jql_query=jql_query,
-                jql_queries=jql_queries,
-                jira_url=jira_url,
-            )
-=======
             # Add charts_data for React report generator
             kwargs = {
                 "simulation_results": results,
@@ -1203,7 +1171,6 @@
                 )
 
             report_path = report_generator.generate(**kwargs)
->>>>>>> e4113a19
 
         console.print(f"\n[green]✓ Report generated: {report_path}[/green]")
 
